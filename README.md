# elm-http-extra

<<<<<<< HEAD
Extra helpers for more easily building and handling Http requests that require
greater configuration than what is provided by `elm-http` out of the box.
=======
[![ICARE](https://icarebadge.com/ICARE-white.png)](https://icarebadge.com)

Extra helpers for more easily building Http requests that require greater
configuration than what is provided by `elm-http` out of the box.
>>>>>>> eb97c92b

> Thanks to @fredcy, @rileylark, and @etaque for the original discussion of the
  API

## Example

In this example, we expect a successful response to be JSON array of strings,
like:

```json
["hello", "world", "this", "is", "the", "best", "json", "ever"]
```

and an error response might have a body which just includes text, such as the
following for a 404 error:

```json
Not Found.
```

We'll use `HttpExtra.jsonReader` and a `Json.Decode.Decoder` to parse the
successful response body and `HttpExtra.stringReader` to accept a string
body on error without trying to parse JSON.

```elm
import Time
import Http.Extra as HttpExtra exposing (..)
import Json.Decode as Json


itemsDecoder : Json.Decoder (List String)
itemsDecoder =
  Json.list Json.string


addItem : String -> Task (HttpExtra.Error String) (HttpExtra.Response (List String))
addItem item =
  HttpExtra.post "http://example.com/api/items"
    |> withBody (Http.string "{ \"item\": \"" ++ item ++ "\" }")
    |> withHeader ("Content-Type", "application/json")
    |> withTimeout (10 * Time.second)
    |> withCredentials
    |> send (jsonReader itemsDecoder) stringReader
```

## Contributing

 I'm happy to receive any feedback and ideas for about additional features. Any
input and pull requests are very welcome and encouraged. If you'd like to help
or have ideas, get in touch with me at @luke_dot_js on Twitter or @luke in the
elmlang Slack!<|MERGE_RESOLUTION|>--- conflicted
+++ resolved
@@ -1,14 +1,10 @@
 # elm-http-extra
 
-<<<<<<< HEAD
+[![ICARE](https://icarebadge.com/ICARE-white.png)](https://icarebadge.com)
+
 Extra helpers for more easily building and handling Http requests that require
 greater configuration than what is provided by `elm-http` out of the box.
-=======
-[![ICARE](https://icarebadge.com/ICARE-white.png)](https://icarebadge.com)
 
-Extra helpers for more easily building Http requests that require greater
-configuration than what is provided by `elm-http` out of the box.
->>>>>>> eb97c92b
 
 > Thanks to @fredcy, @rileylark, and @etaque for the original discussion of the
   API
